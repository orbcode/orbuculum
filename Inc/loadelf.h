--- conflicted
+++ resolved
@@ -125,11 +125,7 @@
 void symbolDelete( struct symbol *p );
 
 /* Collect symbol set with specified components */
-<<<<<<< HEAD
-struct symbol *symbolAcquire( char *filename, bool loadlines, bool loadmem, bool loadsource );
-=======
 struct symbol *symbolAquire( char *filename, bool loadmem, bool loadsource );
->>>>>>> 795c1c9d
 
 /* Check if current symbols are valid */
 bool symbolSetValid( struct symbol *p );

/* SPDX-License-Identifier: BSD-3-Clause */

/*
 * Post mortem monitor for parallel trace
 * ======================================
 *
 */

#include <stdarg.h>
#include <fcntl.h>
#include <ctype.h>
#include <sys/types.h>
#include <sys/stat.h>
#include <stdio.h>
#include <assert.h>
#include <strings.h>
#include <string.h>
#include <signal.h>
#include <getopt.h>

#include "git_version_info.h"
#include "generics.h"
#include "nw.h"
#include "traceDecoder.h"
#include "tpiuDecoder.h"
#include "loadelf.h"
#include "sio.h"
#include "stream.h"

#define REMOTE_SERVER       "localhost"

#define SCRATCH_STRING_LEN  (65535)     /* Max length for a string under construction */
//#define DUMP_BLOCK
#define DEFAULT_PM_BUFLEN_K (32)        /* Default size of the Postmortem buffer */
#define MAX_TAGS            (10)        /* How many tags we will allow */

#define INTERVAL_TIME_MS    (1000)      /* Intervaltime between acculumator resets */
#define HANG_TIME_MS        (200)       /* Time without a packet after which we dump the buffer */
#define TICK_TIME_MS        (100)       /* Time intervals for screen updates and keypress check */

/* Record for options, either defaults or from command line */
struct Options
{
    /* Source information */
    char *file;                         /* File host connection */
    bool fileTerminate;                 /* Terminate when file read isn't successful */
    char *deleteMaterial;               /* Material to delete off front end of filenames */
    bool demangle;                      /* Indicator that C++ should be demangled */

    char *elffile;                      /* File to use for symbols etc. */
    char *odoptions;                    /* Options to pass directly to objdump */

    int buflen;                         /* Length of post-mortem buffer, in bytes */
    bool useTPIU;                       /* Are we using TPIU, and stripping TPIU frames? */
    int channel;                        /* When TPIU is in use, which channel to decode? */
    int port;                           /* Source information */
    char *server;
    bool mono;                          /* Supress colour in output */
    enum TRACEprotocol protocol;        /* Encoding protocol to use */
    bool noAltAddr;                     /* Flag to *not* use alternate addressing */
    char *openFileCL;                   /* Command line for opening refernced file */

    bool withDebugText;                 /* Include debug text (hidden in) output...screws line numbering a bit */
} _options =
{
    .port     = NWCLIENT_SERVER_PORT,
    .server   = REMOTE_SERVER,
    .demangle = true,
    .protocol = TRACE_PROT_ETM35,
    .channel  = 2,
    .buflen   = DEFAULT_PM_BUFLEN_K * 1024
};

/* A block of received data */
struct dataBlock
{
    ssize_t fillLevel;
    uint8_t buffer[TRANSFER_SIZE];
};

/* Materials required to be maintained across callbacks for output construction */
struct opConstruct
{
    uint32_t currentFileindex;           /* The filename we're currently in */
    struct symbolFunctionStore *currentFunctionptr;       /* The function we're currently in */
    uint32_t currentLine;                /* The line we're currently in */
    uint32_t workingAddr;                /* The address we're currently in */
};

/* Maximum depth of call stack, defined Section 5.3 or ARM IHI0064H.a ID120820 */
#define MAX_CALL_STACK (15)

struct RunTime
{
    struct TRACEDecoder i;
    struct TPIUDecoder t;

    const char *progName;               /* Name by which this program was called */

    struct symbol *s;                   /* Symbols read from elf */
    bool     ending;                    /* Flag indicating app is terminating */
    bool     singleShot;                /* Flag indicating take a single buffer then stop */
    uint64_t newTotalBytes;             /* Number of bytes of real data transferred in total */
    uint64_t oldTotalBytes;             /* Old number of bytes of real data transferred in total */
    uint64_t oldTotalIntervalBytes;     /* Number of bytes transferred in previous interval */
    uint64_t oldTotalHangBytes;         /* Number of bytes transferred in previous hang interval */

    uint8_t *pmBuffer;                  /* The post-mortem buffer */
    int wp;                             /* Index pointers for ring buffer */
    int rp;

    struct sioline *opText;             /* Text of the output buffer */
    int32_t lineNum;                    /* Current line number in output buffer */
    int32_t numLines;                   /* Number of lines in the output buffer */

    int32_t diveline;                   /* Line number we're currently diving into */
    char *divefile;                     /* Filename we're currently diving into */
    bool diving;                        /* Flag indicating we're diving into a file at the moment */

    struct sioline *fileopText;         /* The text lines of the file we're diving into */
    int32_t filenumLines;               /* ...and how many lines of it there are */

    bool held;                          /* If we are actively collecting data */

    struct SIOInstance *sio;            /* Our screen IO instance for managed I/O */

    struct dataBlock rawBlock;          /* Datablock received from distribution */

    struct opConstruct op;              /* The mechanical elements for creating the output buffer */

    struct Options *options;            /* Our runtime configuration */

    bool traceRunning;                  /* Set if we are currently receiving trace */
    uint32_t context;                   /* Context we are currently working under */
    symbolMemaddr callStack[MAX_CALL_STACK]; /* Stack of calls */
    unsigned int stackDepth;            /* Maximum stack depth */
    bool stackDelPending;               /* Possibility to remove an entry from the stack, if address not given */
} _r;

/* For opening the editor (Shift-Right-Arrow) the following command lines work for a few editors;
 *
 * emacs; -c "emacs +%l %f"
 * codium; -c "codium  -g %f:%l"
 * eclipse; -c "eclipse %f:%l"
 */

// ====================================================================================================
// ====================================================================================================
// ====================================================================================================
// Private routines
// ====================================================================================================
// ====================================================================================================
// ====================================================================================================
static void _doExit( void ); /* Forward definition needed */
// ====================================================================================================
static void _intHandler( int sig )

/* Catch CTRL-C so things can be cleaned up properly via atexit functions */
{
    /* CTRL-C exit is not an error... */
    exit( 0 );
}
// ====================================================================================================
static void _printHelp( const char *const progName )

{
    genericsPrintf( "Usage: %s [options]" EOL, progName );
    genericsPrintf( "    -A, --alt-addr-enc: Do not use alternate address encoding" EOL );
    genericsPrintf( "    -b, --buffer-len:   <Length> Length of post-mortem buffer, in KBytes (Default %d KBytes)" EOL, DEFAULT_PM_BUFLEN_K );
    genericsPrintf( "    -C, --editor-cmd:   <command> Command line for external editor (%%f = filename, %%l = line)" EOL );
    genericsPrintf( "    -D, --no-demangle:  Switch off C++ symbol demangling" EOL );
    genericsPrintf( "    -d, --del-prefix:   <String> Material to delete off the front of filenames" EOL );
    genericsPrintf( "    -e, --elf-file:     <ElfFile> to use for symbols and source" EOL );
    genericsPrintf( "    -E, --eof:          When reading from file, terminate at end of file rather than waiting for further input" EOL );
    genericsPrintf( "    -f, --input-file:   <filename>: Take input from specified file" EOL );
    genericsPrintf( "    -h, --help:         This help" EOL );
    genericsPrintf( "    -M, --no-colour:    Supress colour in output" EOL );
    genericsPrintf( "    -O, --objdump-opts: <options> Options to pass directly to objdump" EOL );
    genericsPrintf( "    -p, --trace-proto:  { " );

    for ( int i = TRACE_PROT_LIST_START; i < TRACE_PROT_NUM; i++ )
    {
        genericsPrintf( "%s ", TRACEDecodeGetProtocolName( i ) );
    }

    genericsPrintf( "} trace protocol to use, default is %s" EOL, TRACEDecodeGetProtocolName( TRACE_PROT_LIST_START ) );
    genericsPrintf( "    -s, --server:       <Server>:<Port> to use" EOL );
    genericsPrintf( "    -t, --tpiu:         <channel>: Use TPIU to strip TPIU on specfied channel" EOL );
    genericsPrintf( "    -v, --verbose:      <level> Verbose mode 0(errors)..3(debug)" EOL );
    genericsPrintf( "    -V, --version:      Print version and exit" EOL );
    genericsPrintf( EOL "(Will connect one port higher than that set in -s when TPIU is not used)" EOL );
    genericsPrintf(     "(this will automatically select the second output stream from orb TPIU.)" EOL );
    genericsPrintf( EOL "Environment Variables;" EOL );
    genericsPrintf( "  OBJDUMP: to use non-standard objdump binary" EOL );
}
// ====================================================================================================
void _printVersion( void )

{
    genericsPrintf( "orbmortem version " GIT_DESCRIBE );
}
// ====================================================================================================
static struct option _longOptions[] =
{
    {"alt-addr-enc", no_argument, NULL, 'A'},
    {"buffer-len", required_argument, NULL, 'b'},
    {"editor-cmd", required_argument, NULL, 'C'},
    {"no-demangle", required_argument, NULL, 'D'},
    {"del-prefix", required_argument, NULL, 'd'},
    {"elf-file", required_argument, NULL, 'e'},
    {"eof", no_argument, NULL, 'E'},
    {"input-file", required_argument, NULL, 'f'},
    {"help", no_argument, NULL, 'h'},
    {"no-colour", no_argument, NULL, 'M'},
    {"no-color", no_argument, NULL, 'M'},
    {"objdump-opts", required_argument, NULL, 'O'},
    {"trace-proto", required_argument, NULL, 'p'},
    {"server", required_argument, NULL, 's'},
    {"tpiu", required_argument, NULL, 't'},
    {"verbose", required_argument, NULL, 'v'},
    {"version", no_argument, NULL, 'V'},
    {NULL, no_argument, NULL, 0}
};
// ====================================================================================================
static bool _processOptions( int argc, char *argv[], struct RunTime *r )

{
    int c, optionIndex = 0;

    while ( ( c = getopt_long ( argc, argv, "Ab:C:Dd:Ee:f:hVMO:p:s:t:v:w", _longOptions, &optionIndex ) ) != -1 )
        switch ( c )
        {
            // ------------------------------------
            case 'A':
                r->options->noAltAddr = true;
                break;

            // ------------------------------------
            case 'b':
                r->options->buflen = atoi( optarg ) * 1024;
                break;

            // ------------------------------------
            case 'C':
                r->options->openFileCL = optarg;
                break;

            // ------------------------------------
            case 'D':
                r->options->demangle = false;
                break;

            // ------------------------------------
            case 'd':
                r->options->deleteMaterial = optarg;
                break;

            // ------------------------------------
            case 'E':
                r->options->fileTerminate = true;
                break;

            // ------------------------------------

            case 'e':
                r->options->elffile = optarg;
                break;

            // ------------------------------------

            case 'f':
                r->options->file = optarg;
                break;

            // ------------------------------------

            case 'h':
                _printHelp( r->progName );
                return false;

            // ------------------------------------
            case 'V':
                _printVersion();
                return false;

            // ------------------------------------

            case 'M':
                r->options->mono = true;
                break;

            // ------------------------------------
            case 'O':
                r->options->odoptions = optarg;
                break;

            // ------------------------------------
            case 'p':

                /* Index through protocol strings looking for match or end of list */
                for ( r->options->protocol = TRACE_PROT_LIST_START;
                        ( ( r->options->protocol != TRACE_PROT_NUM ) && strcasecmp( optarg, TRACEDecodeGetProtocolName( r->options->protocol ) ) );
                        r->options->protocol++ )
                {}

                break;

            // ------------------------------------

            case 's':
                r->options->server = optarg;

                // See if we have an optional port number too
                char *a = optarg;

                while ( ( *a ) && ( *a != ':' ) )
                {
                    a++;
                }

                if ( *a == ':' )
                {
                    *a = 0;
                    r->options->port = atoi( ++a );
                }

                if ( !r->options->port )
                {
                    r->options->port = NWCLIENT_SERVER_PORT;
                }

                break;

            // ------------------------------------

            case 't':
                r->options->useTPIU = true;
                r->options->channel = atoi( optarg );
                break;

            // ------------------------------------

            case 'v':
                if ( !isdigit( *optarg ) )
                {
                    genericsReport( V_ERROR, "-v requires a numeric argument." EOL );
                    return false;
                }

                genericsSetReportLevel( atoi( optarg ) );
                break;

            // ------------------------------------

            case 'w':
                r->options->withDebugText = true;
                break;

            // ------------------------------------

            case '?':
                if ( optopt == 'b' )
                {
                    genericsReport( V_ERROR, "Option '%c' requires an argument." EOL, optopt );
                }
                else if ( !isprint ( optopt ) )
                {
                    genericsReport( V_ERROR, "Unknown option character `\\x%x'." EOL, optopt );
                }

                return false;

            // ------------------------------------
            default:
                genericsReport( V_ERROR, "Unrecognised option '%c'" EOL, c );
                return false;
                // ------------------------------------
        }

    /* ... and dump the config if we're being verbose */
    genericsReport( V_INFO, "orbmortem version " GIT_DESCRIBE EOL );

    if ( r->options->withDebugText )
    {
        genericsReport( V_INFO, "Incoporate debug text in output buffer" EOL );
    }

    if ( r->options->protocol >= TRACE_PROT_NONE )
    {
        genericsExit( V_ERROR, "Unrecognised decode protocol" EOL );
    }
    else
    {
        genericsReport( V_INFO, "Protocol %s" EOL, TRACEDecodeGetProtocolName( r->options->protocol ) );
    }

    if ( ( r->options->protocol == TRACE_PROT_MTB ) && ( !r->options->file ) )
    {
        genericsExit( V_ERROR, "MTB only makes sense when input is from a file" EOL );
    }

    if ( !r->options->elffile )
    {
        genericsExit( V_ERROR, "Elf File not specified" EOL );
    }

    if ( !r->options->buflen )
    {
        genericsExit( -1, "Illegal value for Post Mortem Buffer length" EOL );
    }

    return true;
}
// ====================================================================================================
static void _processBlock( struct RunTime *r )

/* Generic block processor for received data */

{
    uint8_t *c = r->rawBlock.buffer;
    uint32_t y = r->rawBlock.fillLevel;

    genericsReport( V_DEBUG, "RXED Packet of %d bytes" EOL, y );

    if ( y )
    {
#ifdef DUMP_BLOCK
        fprintf( stderr, EOL );

        while ( y-- )
        {
            fprintf( stderr, "%02X ", *c++ );

            if ( !( y % 16 ) )
            {
                fprintf( stderr, EOL );
            }
        }

        c = r->rawBlock.buffer;
        y = r->rawBlock.fillLevel;
#endif

        if ( r->options->useTPIU )
        {
            struct TPIUPacket p;

            while ( y-- )
            {
                if ( TPIU_EV_RXEDPACKET == TPIUPump( &r->t, *c++ ) )
                {
                    if ( !TPIUGetPacket( &r->t, &p ) )
                    {
                        genericsReport( V_WARN, "TPIUGetPacket fell over" EOL );
                    }
                    else
                    {
                        /* Iterate through the packet, putting bytes for TRACE into the processing buffer */
                        for ( uint32_t g = 0; g < p.len; g++ )
                        {
                            if ( r->options->channel == p.packet[g].s )
                            {
                                r->pmBuffer[r->wp] = p.packet[g].d;
                                r->newTotalBytes++;
                                uint32_t nwp = ( r->wp + 1 ) % r->options->buflen;

                                if ( nwp == r->rp )
                                {
                                    if ( r->singleShot )
                                    {
                                        r->held = true;
                                        return;
                                    }
                                    else
                                    {
                                        r->rp = ( r->rp + 1 ) % r->options->buflen;
                                    }
                                }

                                r->wp = nwp;
                            }
                        }
                    }
                }
            }
        }
        else
        {
            r->newTotalBytes += y;

            while ( y-- )
            {
                r->pmBuffer[r->wp] = *c++;
                uint32_t nwp = ( r->wp + 1 ) % r->options->buflen;

                if ( nwp == r->rp )
                {
                    if ( r->singleShot )
                    {
                        r->held = true;
                        return;
                    }
                    else
                    {
                        r->rp = ( r->rp + 1 ) % r->options->buflen;
                    }
                }

                r->wp = nwp;
            }
        }
    }
}
// ====================================================================================================
static void _flushBuffer( struct RunTime *r )

/* Empty the output buffer, and de-allocate its memory */

{
    /* Tell the UI there's nothing more to show */
    SIOsetOutputBuffer( r->sio, 0, 0, NULL, false );

    /* Remove all of the recorded lines */
    while ( r->numLines-- )
    {
        if ( !r->opText[r->numLines].isRef )
        {
            free( r->opText[r->numLines].buffer );
        }
    }

    /* and the opText buffer */
    free( r->opText );
    r->opText = NULL;
    r->numLines = 0;

    /* ...and the file/line references */
    r->op.currentLine = NO_LINE;
    r->op.currentFileindex = NO_FILE;
    r->op.currentFunctionptr = NULL;
    r->op.workingAddr = NO_DESTADDRESS;
}
// ====================================================================================================
// Strdup leak is deliberately ignored. That is the central purpose of this code. It's cleaned
// upin __flushBuffer above.
#pragma GCC diagnostic push
#if !defined(__clang__)
    #pragma GCC diagnostic ignored "-Wanalyzer-malloc-leak"
#endif

static void _appendToOPBuffer( struct RunTime *r, void *dat, int32_t lineno, enum LineType lt, const char *fmt, ... )

/* Add line to output buffer, in a printf stylee */

{
    char construct[SCRATCH_STRING_LEN];
    va_list va;
    char *p;

    va_start( va, fmt );
    vsnprintf( construct, SCRATCH_STRING_LEN, fmt, va );
    va_end( va );

    /* Make sure we didn't accidentially admit a CR or LF */
    for ( p = construct; ( ( *p ) && ( *p != '\n' ) && ( *p != '\r' ) ); p++ );

    *p = 0;

    r->opText = ( struct sioline * )realloc( r->opText, ( sizeof( struct sioline ) ) * ( r->numLines + 1 ) );
    r->opText[r->numLines].buffer = strdup( construct );
    r->opText[r->numLines].lt     = lt;
    r->opText[r->numLines].line   = lineno;
    r->opText[r->numLines].isRef  = false;
    r->opText[r->numLines].dat    = dat;
    r->numLines++;
}
#pragma GCC diagnostic pop

// ====================================================================================================
static void _appendRefToOPBuffer( struct RunTime *r, void *dat, int32_t lineno, enum LineType lt, const char *ref )

/* Add line to output buffer, as a reference (which don't be free'd later) */

{
    r->opText = ( struct sioline * )realloc( r->opText, ( sizeof( struct sioline ) ) * ( r->numLines + 1 ) );

    /* This line removes the 'const', but we know to not mess with this line */
    r->opText[r->numLines].buffer = ( char * )ref;
    r->opText[r->numLines].lt     = lt;
    r->opText[r->numLines].line   = lineno;
    r->opText[r->numLines].isRef  = true;
    r->opText[r->numLines].dat    = dat;
    r->numLines++;
}
// ====================================================================================================
static void _traceReport( enum verbLevel l, const char *fmt, ... )

/* Debug reporting stream */

{
    if ( _r.options->withDebugText )
    {
        static char op[SCRATCH_STRING_LEN];

        va_list va;
        va_start( va, fmt );
        vsnprintf( op, SCRATCH_STRING_LEN, fmt, va );
        va_end( va );
        _appendToOPBuffer( &_r, NULL, _r.op.currentLine, LT_DEBUG, op );
    }
}
// ====================================================================================================
static void _addRetToStack( struct RunTime *r, symbolMemaddr p )

{
    if ( r->stackDepth == MAX_CALL_STACK - 1 )
    {
        /* Stack is full, so make room for a new entry */
        memmove( &r->callStack[0], &r->callStack[1], sizeof( symbolMemaddr ) * ( MAX_CALL_STACK - 1 ) );
    }

    r->callStack[r->stackDepth] = p;
    _traceReport( V_DEBUG, "Pushed %08x to return stack", r->callStack[r->stackDepth] );

    if ( r->stackDepth < MAX_CALL_STACK - 1 )
    {
        /* We aren't at max depth, so go ahead and remove this entry */
        r->stackDepth++;
    }
}
// ====================================================================================================
static void _reportNonflowEvents( struct RunTime *r )

{
    struct TRACECPUState *cpu = TRACECPUState( &r->i );

    if ( TRACEStateChanged( &r->i, EV_CH_TRACESTART ) )
    {
        if ( !r->traceRunning )
        {
            _appendRefToOPBuffer( r, NULL, r->op.currentLine, LT_EVENT, "========== TRACE START EVENT ==========" );
            r->traceRunning = true;
        }
    }

    if ( TRACEStateChanged( &r->i, EV_CH_VMID ) )
    {
        _appendToOPBuffer( r, NULL, r->op.currentLine, LT_EVENT, "*** VMID Set to %d", cpu->vmid );
    }

    if ( TRACEStateChanged( &r->i, EV_CH_EX_EXIT ) )
    {
        _appendRefToOPBuffer( r, NULL, r->op.currentLine, LT_EVENT, "========== Exception Exit ==========" );
    }

    if ( TRACEStateChanged( &r->i, EV_CH_TSTAMP ) )
    {
        if ( cpu->ts )
        {
            if ( cpu->ts != COUNT_UNKNOWN )
            {
                _appendToOPBuffer( r, NULL, r->op.currentLine, LT_EVENT, "*** Timestamp %ld", cpu->ts );
            }
            else
            {
                _appendToOPBuffer( r, NULL, r->op.currentLine, LT_EVENT, "*** Timestamp unknown" );
            }
        }
    }

    if ( TRACEStateChanged( &r->i, EV_CH_TRIGGER ) )
    {
        _appendRefToOPBuffer( r, NULL, r->op.currentLine, LT_EVENT, "*** Trigger" );
    }

    if ( TRACEStateChanged( &r->i, EV_CH_CLOCKSPEED ) )
    {
        _appendRefToOPBuffer( r, NULL, r->op.currentLine, LT_EVENT, "*** Change Clockspeed" );
    }

    if ( TRACEStateChanged( &r->i, EV_CH_ISLSIP ) )
    {
        _appendRefToOPBuffer( r, NULL, r->op.currentLine, LT_EVENT, "*** ISLSIP Triggered" );
    }

    if ( TRACEStateChanged( &r->i, EV_CH_CYCLECOUNT ) )
    {
        _appendToOPBuffer( r, NULL, r->op.currentLine, LT_EVENT, "(Cycle Count %d)", cpu->cycleCount );
    }

    if ( TRACEStateChanged( &r->i, EV_CH_VMID ) )
    {
        _appendToOPBuffer( r, NULL, r->op.currentLine, LT_EVENT, "(VMID is now %d)", cpu->vmid );
    }

    if ( TRACEStateChanged( &r->i, EV_CH_CONTEXTID ) )
    {
        if ( r->context != cpu->contextID )
        {
            _appendToOPBuffer( r, NULL, r->op.currentLine, LT_EVENT, "(Context ID is now %d)", cpu->contextID );
            r->context = cpu->contextID;
        }
    }

    if ( TRACEStateChanged( &r->i, EV_CH_SECURE ) )
    {
        _appendToOPBuffer( r, NULL, r->op.currentLine, LT_EVENT, "(Non-Secure State is now %s)", cpu->nonSecure ? "True" : "False" );
    }

    if ( TRACEStateChanged( &r->i, EV_CH_ALTISA ) )
    {
        _appendToOPBuffer( r, NULL, r->op.currentLine, LT_EVENT, "(Using AltISA  is now %s)", cpu->altISA ? "True" : "False" );
    }

    if ( TRACEStateChanged( &r->i, EV_CH_HYP ) )
    {
        _appendToOPBuffer( r, NULL, r->op.currentLine,  LT_EVENT, "(Using Hypervisor is now %s)", cpu->hyp ? "True" : "False" );
    }

    if ( TRACEStateChanged( &r->i, EV_CH_JAZELLE ) )
    {
        _appendToOPBuffer( r, NULL, r->op.currentLine, LT_EVENT, "(Using Jazelle is now %s)", cpu->jazelle ? "True" : "False" );
    }

    if ( TRACEStateChanged( &r->i, EV_CH_THUMB ) )
    {
        _appendToOPBuffer( r, NULL, r->op.currentLine, LT_EVENT, "(Using Thumb is now %s)", cpu->thumb ? "True" : "False" );
    }
}

// ====================================================================================================
static void _traceCB( void *d )

/* Callback function for when valid TRACE decode is detected */

{
    struct RunTime *r = ( struct RunTime * )d;
    struct TRACECPUState *cpu = TRACECPUState( &r->i );
    uint32_t incAddr = 0;
    uint32_t disposition;
    uint32_t targetAddr = 0; /* Just to avoid unitialised variable warning */
    bool linearRun = false;
    enum instructionClass ic;
    symbolMemaddr newaddr;

    /* 1: Report anything that doesn't affect the flow */
    /* =============================================== */
    _reportNonflowEvents( r );

    /* 2: Deal with exception entry */
    /* ============================ */
    if ( TRACEStateChanged( &r->i, EV_CH_EX_ENTRY ) )
    {
        switch ( r->options->protocol )
        {
            case TRACE_PROT_ETM35:
                _appendToOPBuffer( r, NULL, r->op.currentLine, LT_EVENT, "========== Exception Entry%s (%d (%s) at 0x%08x) ==========",
                                   TRACEStateChanged( &r->i, EV_CH_CANCELLED ) ? ", Last Instruction Cancelled" : "", cpu->exception, TRACEExceptionName( cpu->exception ), cpu->addr );
                break;

            case TRACE_PROT_MTB:
                _appendRefToOPBuffer( r, NULL, r->op.currentLine, LT_EVENT, "========== Exception Entry ==========" );
                break;


            case TRACE_PROT_ETM4:

                /* For the ETM4 case we get a new address with the exception indication. This address is the preferred _return_ address, */
                /* there will be a further address packet, which is the jump destination, along shortly. Note that _this_ address        */
                /* change indication will be consumed here, and won't hit the test below (which is correct behaviour.                    */
                if ( !TRACEStateChanged( &r->i, EV_CH_ADDRESS ) )
                {
                    _traceReport( V_DEBUG, "Exception occured without return address specification" );
                }
                else
                {
                    _appendToOPBuffer( r, NULL, r->op.currentLine, LT_EVENT, "========== Exception Entry (%d (%s) at 0x%08x return to %08x ) ==========",
                                       cpu->exception, TRACEExceptionName( cpu->exception ), r->op.workingAddr, cpu->addr );
                    _addRetToStack( r, cpu->addr );
                }

                break;

            default:
                _traceReport( V_DEBUG, "Unrecognised trace protocol in exception handler" );
                break;
        }
    }


    /* 3: Collect flow affecting changes introduced by this event */
    /* ========================================================== */
    if ( TRACEStateChanged( &r->i, EV_CH_ADDRESS ) )
    {
        /* Make debug report if calculated and reported addresses differ. This is most useful for testing when exhaustive  */
        /* address reporting is switched on. It will give 'false positives' for uncalculable instructions (e.g. bx lr) but */
        /* it's a decent safety net to be sure the jump decoder is working correctly.                                      */

        if ( r->options->protocol != TRACE_PROT_MTB )
        {
            _traceReport( V_DEBUG, "%sCommanded CPU Address change (Was:0x%08x Commanded:0x%08x)" EOL,
                          ( r->op.workingAddr == cpu->addr ) ? "" : "***INCONSISTENT*** ", r->op.workingAddr, cpu->addr );
        }

        /* Return Stack: If we had a stack deletion pending because of a candidate match, it wasn't, so abort */
        if ( r->stackDelPending )
        {
            _traceReport( V_DEBUG, "Stack delete aborted" );
        }

        r->stackDelPending = false;
        /* Whatever the state was, this is an explicit setting of an address, so we need to respect it */
        r->op.workingAddr = cpu->addr;
    }
    else
    {
        /* Return Stack: If we had a stack deletion pending because of a candidate match, the match was good, so commit */
        if ( ( r->stackDelPending == true ) && ( r->stackDepth ) )
        {
            r->stackDepth--;
            _traceReport( V_DEBUG, "Stack delete comitted" );
        }

        r->stackDelPending = false;
    }

    if ( TRACEStateChanged( &r->i, EV_CH_LINEAR ) )
    {
        /* MTB-Specific mechanism: Execute instructions from the marked starting location to the indicated finishing one */
        /* Disposition is all 1's because every instruction is executed.                                                 */
        r->op.workingAddr = cpu->addr;
        targetAddr        = cpu->toAddr;
        linearRun         = true;
        disposition       = 0xffffffff;
        _traceReport( V_DEBUG, "Linear run 0x%08x to 0x%08x" EOL, cpu->addr, cpu->toAddr );
    }

    if ( TRACEStateChanged( &r->i, EV_CH_ENATOMS ) )
    {
        /* Atoms represent instruction steps...some of which will have been executed, some stepped over. The number of steps is the   */
        /* total of the eatoms (executed) and natoms (not executed) and the disposition bitfield shows if each individual instruction */
        /* was executed or not. For ETM3 each 'run' of instructions is a single instruction with the disposition bit telling you if   */
        /* it was executed or not. For ETM4 each 'run' of instructions is from the current address to the next possible change of     */
        /* program flow (and which point the disposition bit tells you if that jump was taken or not).                                */
        incAddr = cpu->eatoms + cpu->natoms;
        disposition = cpu->disposition;
    }

    /* 4: Execute the flow instructions */
    /* ================================ */
    while ( ( incAddr && !linearRun ) || ( ( r->op.workingAddr <= targetAddr ) && linearRun ) )
    {
        /* Firstly, lets get the source code line...*/
        struct symbolLineStore *l = symbolLineAt( r->s, r->op.workingAddr );

        if ( l )
        {
            /* If we have changed file or function put a header line in */
            if ( l->function )
            {
                /* There is a valid function tag recognised here. If it's a change highlight it in the output. */
                if ( ( l->function->filename != r->op.currentFileindex ) || ( l->function != r->op.currentFunctionptr ) )
                {
                    _appendToOPBuffer( r, l, r->op.currentLine, LT_FILE, "%s::%s", symbolGetFilename( r->s, l->function->filename ), l->function->funcname );
                    r->op.currentFileindex     = l->function->filename;
                    r->op.currentFunctionptr = l->function;
                    r->op.currentLine = NO_LINE;
                }
            }
            else
            {
                /* We didn't find a valid function, but we might have some information to work with.... */
                if ( ( NO_FILE != r->op.currentFileindex ) || ( NULL != r->op.currentFunctionptr ) )
                {
                    _appendToOPBuffer( r, l, r->op.currentLine, LT_FILE, "Unknown function" );
                    r->op.currentFileindex     = NO_FILE;
                    r->op.currentFunctionptr = NULL;
                    r->op.currentLine = NO_LINE;
                }
            }
        }

        /* If we have changed line then output the new one */
        if ( l && ( ( l->startline != r->op.currentLine ) ) )
        {
            const char *v = symbolSource( r->s, l->filename, l->startline - 1 );
            r->op.currentLine = l->startline;
            _appendRefToOPBuffer( r, l, r->op.currentLine, LT_SOURCE, v );
        }

        /* Now output the matching assembly, and location updates */
        char *a = symbolDisassembleLine( r->s, &ic, r->op.workingAddr, &newaddr );

        if ( a )
        {
            /* Calculate if this instruction was executed. This is slightly hairy depending on which protocol we're using;         */
            /*   * ETM3.5: Instructions are executed based on disposition bit (LSB in disposition word)                            */
            /*   * ETM4  : ETM4 everything up to a branch is executed...decision about that branch is based on disposition bit     */
            /*   * MTB   : Everything except jumps are executed, jumps are executed only if they are the last instruction in a run */
            bool insExecuted = (
                                           /* ETM3.5 case - dependent on disposition */
                                           ( ( !linearRun )  && ( r->i.protocol == TRACE_PROT_ETM35 ) && ( disposition & 1 ) ) ||

                                           /* ETM4 case - either not a branch or disposition is 1 */
                                           ( ( !linearRun ) && ( r->i.protocol == TRACE_PROT_ETM4 ) && ( ( !( ic & LE_IC_JUMP ) ) || ( disposition & 1 ) ) ) ||

                                           /* MTB case - a linear run to last address */
                                           ( ( linearRun ) &&
                                             ( ( ( r->op.workingAddr != targetAddr ) && ( ! ( ic & LE_IC_JUMP ) ) )  ||
                                               ( r->op.workingAddr == targetAddr )
                                             ) ) );
            _appendToOPBuffer( r, l, r->op.currentLine, insExecuted ? LT_ASSEMBLY : LT_NASSEMBLY, a );


            /* Move addressing along */
            if ( ( r->i.protocol != TRACE_PROT_ETM4 ) || ( ic & LE_IC_JUMP ) )
            {
                if ( r->i.protocol == TRACE_PROT_ETM4 )
                {
                    _traceReport( V_DEBUG, "Consumed, %sexecuted (%d left)", insExecuted ? "" : "not ", incAddr - 1 );
                }

                disposition >>= 1;
                incAddr--;
            }

            if ( ic & LE_IC_CALL )
            {
                if ( insExecuted )
                {
                    /* Push the instruction after this if it's a subroutine or ISR */
                    _traceReport( V_DEBUG, "Call to %08x", newaddr );
                    _addRetToStack( r, r->op.workingAddr + ( ( ic & LE_IC_4BYTE ) ? 4 : 2 ) );
                }

                r->op.workingAddr = insExecuted ? newaddr : r->op.workingAddr + ( ( ic & LE_IC_4BYTE ) ? 4 : 2 );
            }
            else if ( ic & LE_IC_JUMP )
            {
                _traceReport( V_DEBUG, "%sTAKEN JUMP", insExecuted ? "" : "NOT " );

                if ( insExecuted )
                {
                    /* Update working address according to if jump was taken */
                    if ( ic & LE_IC_IMMEDIATE )
                    {
                        /* We have a good address, so update with it */
                        r->op.workingAddr = newaddr;
                    }
                    else
                    {
                        /* We didn't get the address, so need to park the call stack address if we've got one. Either we won't      */
                        /* get an address (in which case this one was correct), or we wont (in which case, don't unstack this one). */
                        if ( r->stackDepth )
                        {
                            r->op.workingAddr = r->callStack[r->stackDepth - 1];
                            _traceReport( V_DEBUG, "Return with stacked candidate to %08x", r->op.workingAddr );
                        }
                        else
                        {
                            _traceReport( V_DEBUG, "Return with no stacked candidate" );
                        }

                        r->stackDelPending = true;
                    }
                }
                else
                {
                    /* The branch wasn't taken, so just move along */
                    r->op.workingAddr += ( ic & LE_IC_4BYTE ) ? 4 : 2;
                }
            }
            else
            {
                /* Just a regular instruction, so just move along */
                r->op.workingAddr += ( ic & LE_IC_4BYTE ) ? 4 : 2;
            }
        }
        else
        {
            _appendRefToOPBuffer( r, l, r->op.currentLine, LT_ASSEMBLY, "\t\tASSEMBLY NOT FOUND" EOL );
            r->op.workingAddr += 2;
            disposition >>= 1;
            incAddr--;
        }
    }
}

// ====================================================================================================
static bool _dumpBuffer( struct RunTime *r )

/* Dump received data buffer into text buffer */

{
    _flushBuffer( r );

    if ( !symbolSetValid( r->s ) )
    {
        symbolDelete( r->s );

<<<<<<< HEAD
        if ( !( r->s = symbolAcquire( r->options->elffile, true, true, true ) ) )
=======
        if ( !( r->s = symbolAquire( r->options->elffile, true, true ) ) )
>>>>>>> 795c1c9d
        {
            genericsReport( V_ERROR, "Elf file or symbols in it not found" EOL );
            return false;
        }

        genericsReport( V_DEBUG, "Loaded %s" EOL, r->options->elffile );
    }

    /* Pump the received messages through the TRACE decoder, it will callback to _traceCB with complete sentences */
    int bytesAvailable = ( ( r->wp + r->options->buflen ) - r->rp ) % r->options->buflen;

    /* If we started wrapping (i.e. the rx ring buffer got full) then any guesses about sync status are invalid */
    if ( ( bytesAvailable == r->options->buflen - 1 ) && ( !r->singleShot ) )
    {
        TRACEDecoderForceSync( &r->i, false );
    }

    /* Two calls in case buffer is wrapped - submit both parts */
    TRACEDecoderPump( &r->i, &r->pmBuffer[r->rp], r->options->buflen - r->rp, _traceCB, r );

    /* The length of this second buffer can be 0 for case buffer is not wrapped */
    TRACEDecoderPump( &r->i, &r->pmBuffer[0], r->wp, _traceCB, r );

    /* Submit this constructed buffer for display */
    SIOsetOutputBuffer( r->sio, r->numLines, r->numLines - 1, &r->opText, false );

    return true;
}
// ====================================================================================================
static struct symbolLineStore *_fileAndLine( struct RunTime *r, uint32_t i )

{
    /* Search backwards from current position in buffer until we find a line a line record attached */
    /* (b) a filename which contains this line. */

    while ( ( i ) &&
            ( ( ( ( r->opText[i].lt != LT_SOURCE ) && ( r->opText[i].lt != LT_ASSEMBLY ) ) || r->opText[i].dat == NULL ) ) )
    {
        i--;
    }

    if ( !i || !r->opText[i].dat )
    {
        i = SIOgetCurrentLineno( r->sio );

        while ( ( i ) &&
                ( ( ( ( r->opText[i].lt != LT_SOURCE ) && ( r->opText[i].lt != LT_ASSEMBLY ) ) || r->opText[i].dat == NULL ) ) )
        {
            i++;
        }
    }

    return ( struct symbolLineStore * )( ( i < r->numLines ) ? r->opText[i].dat : NULL );
}
// ====================================================================================================
static void _mapFileBuffer( struct RunTime *r, int lineno, int filenameIndex )

/* Map filename records into buffer */

{
    /* Get line reference from current buffer */
    assert( r->fileopText == NULL );
    assert( r->filenumLines == 0 );
    unsigned int index = 0;
    const char *c;

    r->filenumLines = 0;

    while ( ( c = symbolSource( r->s, filenameIndex, index++ ) ) )
    {
        r->fileopText = ( struct sioline * )realloc( r->fileopText, ( sizeof( struct sioline ) ) * ( r->filenumLines + 1 ) );

        /* This line removes the 'const', but we know to not mess with this line */
        r->fileopText[r->filenumLines].buffer = ( char * )c;
        r->fileopText[r->filenumLines].dat    = NULL;
        r->fileopText[r->filenumLines].lt     = LT_MU_SOURCE;
        r->fileopText[r->filenumLines].isRef  = true;
        r->fileopText[r->filenumLines].line   = r->filenumLines + 1;
        r->filenumLines++;
    }

    SIOsetOutputBuffer( r->sio, r->filenumLines, lineno - 1, &r->fileopText, true );
    r->diving = true;
}
// ====================================================================================================
static void _doFileDive( struct RunTime *r )

/* Do actions required to get file contents to dive into */

{
    static struct symbolLineStore *l;

    if ( ( r->diving ) || ( !r->numLines ) || ( !r->held ) )
    {
        return;
    }

    /* There should be no file read in at the moment */
    assert( !r->fileopText );
    assert( !r->filenumLines );

    if ( !( l = _fileAndLine( r, SIOgetCurrentLineno( r->sio ) ) ) )
    {
        SIOalert( r->sio, "Couldn't get filename/line" );
        return;
    }

    /* Cache the line in this file in case we need it later */
    r->lineNum = SIOgetCurrentLineno( r->sio );

    _mapFileBuffer( r,  l->startline, l->filename );
}
// ====================================================================================================
static void _doFilesurface( struct RunTime *r )

/* Come back out of a file we're diving into */

{
    if ( !r->diving )
    {
        return;
    }

    /* Buffer is a ref so we don't need to delete it, just remove the index */
    free( r->fileopText );
    r->fileopText = NULL;
    r->filenumLines = 0;
    r->diving = false;

    SIOsetOutputBuffer( r->sio, r->numLines, r->numLines - 1, &r->opText, false );
    SIOsetCurrentLineno( r->sio, r->lineNum );
}
// ====================================================================================================
static void _doSave( struct RunTime *r, bool includeDebug )

/* Save buffer in both raw and processed formats */

{
    FILE *f;
    char fn[SCRATCH_STRING_LEN];
    uint32_t w;
    char *p;

    snprintf( fn, SCRATCH_STRING_LEN, "%s.trace", SIOgetSaveFilename( r->sio ) );
    f = fopen( fn, "wb" );

    if ( !f )
    {
        SIOalert( r->sio, "Save Trace Failed" );
        return;
    }

    w = r->rp;

    while ( w != r->wp )
    {
        fwrite( &r->pmBuffer[w], 1, 1, f );
        w = ( w + 1 ) % r->options->buflen;
    }

    fclose( f );

    snprintf( fn, SCRATCH_STRING_LEN, "%s.report", SIOgetSaveFilename( r->sio ) );
    f = fopen( fn, "wb" );

    if ( !f )
    {
        SIOalert( r->sio, "Save Report Failed" );
        return;
    }

    w = 0;

    while ( w != r->numLines )
    {
        p = r->opText[w].buffer;

        /* Skip debug lines unless specifically told to include them */
        if ( ( r->opText[w].lt == LT_DEBUG ) && ( !includeDebug ) )
        {
            continue;
        }

        if ( ( r->opText[w].lt == LT_SOURCE ) || ( r->opText[w].lt == LT_MU_SOURCE ) )
        {
            /* Need a line number on this */
            fwrite( fn, sprintf( fn, "%5d ", r->opText[w].line ), 1, f );
        }

        if ( r->opText[w].lt == LT_NASSEMBLY )
        {
            /* This is an _unexecuted_ assembly line, need to mark it */
            fwrite( "(**", 3, 1, f );
        }

        /* Search forward for a NL or 0, both are EOL for this purpose */
        while ( ( *p ) && ( *p != '\n' ) && ( *p != '\r' ) )
        {
            p++;
        }

        fwrite( r->opText[w].buffer, p - r->opText[w].buffer, 1, f );

        if ( r->opText[w].lt == LT_NASSEMBLY )
        {
            /* This is an _unexecuted_ assembly line, need to mark it */
            fwrite( " **)", 4, 1, f );
        }

        fwrite( EOL, strlen( EOL ), 1, f );
        w++;
    }

    fclose( f );

    SIOalert( r->sio, "Save Complete" );
}
// ====================================================================================================
static void _doExit( void )

/* Perform any explicit exit functions */

{
    _r.ending = true;
    /* Give them a bit of time, then we're leaving anyway */
    usleep( 200 );
    SIOterminate( _r.sio );
}

// ====================================================================================================
// ====================================================================================================
// ====================================================================================================
// Publicly available routines
// ====================================================================================================
// ====================================================================================================
// ====================================================================================================
int main( int argc, char *argv[] )

{
    int32_t lastTTime, lastTSTime, lastHTime;
    struct Stream *stream;              /* Stream that we are collecting data from */
    struct timeval tv;
    enum SIOEvent s;

    /* Have a basic name and search string set up */
    _r.progName = genericsBasename( argv[0] );

    /* This is set here to avoid huge .data section in startup image */
    _r.options = &_options;

    if ( !_processOptions( argc, argv, &_r ) )
    {
        /* processOptions generates its own error messages */
        genericsExit( -1, "" EOL );
    }

    genericsScreenHandling( !_r.options->mono );

    /* Make sure the fifos get removed at the end */
    atexit( _doExit );

    if ( _r.options->file != NULL )
    {
        if ( NULL == ( stream = streamCreateFile( _r.options->file ) ) )
        {
            genericsExit( V_ERROR, "File not found" EOL );
            _r.ending = true;
        }
    }

    /* Check we've got _some_ symbols to start from */
<<<<<<< HEAD
    _r.s = symbolAcquire( _r.options->elffile, true, true, true );
=======
    _r.s = symbolAquire( _r.options->elffile, true, true );
>>>>>>> 795c1c9d

    if ( !_r.s )
    {
        genericsReport( V_ERROR, "Elf file or symbols in it not found" EOL );
        return -1;
    }

    genericsReport( V_DEBUG, "Loaded %s" EOL, _r.options->elffile );

    /* This ensures the atexit gets called */
    if ( SIG_ERR == signal( SIGINT, _intHandler ) )
    {
        genericsExit( -1, "Failed to establish Int handler" EOL );
    }

    /* Fill in a time to start from */
    lastHTime = lastTTime = lastTSTime = genericsTimestampmS();


#if !defined( WIN32 )

    /* Don't kill a sub-process when any reader or writer evaporates */
    if ( SIG_ERR == signal( SIGPIPE, SIG_IGN ) )
    {
        genericsExit( -1, "Failed to ignore SIGPIPEs" EOL );
    }

#endif

    /* Create the buffer memory */
    _r.pmBuffer = ( uint8_t * )calloc( 1, _r.options->buflen );

    TRACEDecoderInit( &_r.i, _r.options->protocol, !( _r.options->noAltAddr ), _traceReport );

    if ( _r.options->useTPIU )
    {
        TPIUDecoderInit( &_r.t );
    }

    /* Create a screen and interaction handler */
    _r.sio = SIOsetup( _r.progName, _r.options->elffile, ( _r.options->file != NULL ) );

    /* Put a record of the protocol in use on screen */
    SIOtagText( _r.sio, TRACEDecodeGetProtocolName( _r.options->protocol ) );

    while ( !_r.ending )
    {
        if ( NULL == _r.options->file )
        {
            /* Keep trying to open a network connection at half second intervals */
            while ( 1 )
            {
                stream = streamCreateSocket( _r.options->server, _r.options->port + ( _r.options->useTPIU ? 0 : 1 ) );

                if ( stream )
                {
                    break;
                }

                /* This can happen when the feeder has gone missing... */
                SIOalert( _r.sio, "No connection" );

                if ( SIOHandler( _r.sio, true, 0, _r.options->withDebugText ) == SIO_EV_QUIT )
                {
                    _r.ending = true;
                    break;
                }

                usleep( 1000000 );
            }
        }

        /* ----------------------------------------------------------------------------- */
        /* This is the main active loop...only break out of this when ending or on error */
        /* ----------------------------------------------------------------------------- */
        while ( !_r.ending )
        {
            tv.tv_sec = 0;
            tv.tv_usec  = 10000;

            if ( stream )
            {
                /* We always read the data, even if we're held, to keep the socket alive */
                enum ReceiveResult result = stream->receive( stream, _r.rawBlock.buffer, TRANSFER_SIZE, &tv, ( size_t * )&_r.rawBlock.fillLevel );

                /* Try to re-establish socket if there was an error */
                if ( result == RECEIVE_RESULT_ERROR )
                {
                    break;
                }

                if ( ( ( result == RECEIVE_RESULT_EOF ) || ( _r.rawBlock.fillLevel <= 0 ) ) && _r.options->file )
                {
                    /* Read from file is complete, remove it */
                    stream->close( stream );
                    free( stream );

                    stream = NULL;
                }
            }
            else
            {
                /* No point in checking for keypresses _too_ often! */
                usleep( TICK_TIME_MS * 100 );
            }

            if ( !_r.held )
            {
                /* Pump all of the data through the protocol handler */
                _processBlock( &_r );
            }

            /* Update the outputs and deal with any keys that made it up this high */
            /* =================================================================== */
            switch ( ( s = SIOHandler( _r.sio, ( genericsTimestampmS() - lastTTime ) > TICK_TIME_MS, _r.oldTotalIntervalBytes, _r.options->withDebugText ) ) )
            {
                case SIO_EV_HOLD:  // ----------------- Request for Hold Start/Stop -------------------------------------
                    if ( !_r.options->file )
                    {
                        _r.held = !_r.held;

                        if ( !_r.held )
                        {
                            _r.wp = _r.rp = 0;

                            if ( _r.diving )
                            {
                                _doFilesurface( &_r );
                            }

                            _flushBuffer( &_r );
                        }

                        /* Flag held status to the UI */
                        SIOheld( _r.sio, _r.held );
                    }

                    break;

                case SIO_EV_PREV:
                case SIO_EV_NEXT: // ----------------- Request for next/prev execution line -----------------------------
                    if ( !_r.diving )
                    {
                        int32_t l = SIOgetCurrentLineno( _r.sio );

                        if ( ( ( s == SIO_EV_PREV ) && ( !l ) ) || ( ( s == SIO_EV_NEXT ) && ( l >= _r.numLines - 1 ) ) )
                        {
                            break;
                        }

                        /* In a regular window, scroll back looking for an earlier assembly instruction */
                        do
                        {
                            l += s == SIO_EV_PREV ? -1 : 1;
                        }
                        while ( l && ( l < _r.numLines - 1 ) && ( ( _r.opText[l].lt != LT_ASSEMBLY ) ) );

                        if ( l )
                        {
                            SIOsetCurrentLineno( _r.sio, l );
                            SIOrequestRefresh( _r.sio );
                        }
                        else
                        {
                            SIObeep();
                        }
                    }
                    else
                    {
                        /* In a diving window, situation is slightly more complicated */
                        int32_t l = _r.lineNum;
                        struct symbolLineStore *oldLine = _fileAndLine( &_r, l );

                        if ( ( ( s == SIO_EV_PREV ) && ( !l ) ) || ( ( s == SIO_EV_NEXT ) && ( l >= _r.numLines - 1 ) ) )
                        {
                            break;
                        }

                        /* Search for different _source_line_ to the one we started from */
                        do
                        {
                            l += s == SIO_EV_PREV ? -1 : 1;
                        }
                        while ( l && ( l < _r.numLines - 1 ) && ( ( _r.opText[l].lt != LT_SOURCE ) ) );

                        if ( l )
                        {
                            if ( oldLine->filename == _fileAndLine( &_r, l )->filename )
                            {
                                /* We are still in the same file, so only the line number to change */
                                _r.lineNum = l;
                                SIOsetCurrentLineno( _r.sio, _fileAndLine( &_r, l )->startline - 1 );
                                SIOrequestRefresh( _r.sio );
                            }
                            else
                            {
                                /* We have changed diving file, surface and enter the new one */
                                _r.lineNum = l;
                                _doFilesurface( &_r );
                                _doFileDive( &_r );
                                SIOrequestRefresh( _r.sio );
                            }
                        }
                        else
                        {
                            SIObeep();
                        }

                    }

                    break;

                case SIO_EV_SAVE: // ------------------ Request for file save -------------------------------------------
                    if ( _r.options->file )
                    {
                        _doSave( &_r, false );
                    }

                    break;

                case SIO_EV_DIVE: // -------------------- Request for dive into source file -----------------------------
                    _doFileDive( &_r );
                    break;

                case SIO_EV_FOPEN: // ------------------- Request for file open -----------------------------------------
                    if ( _r.options->openFileCL )
                    {
                        //                        _doFileOpen( &_r, false );
                    }

                    break;

                case SIO_EV_SURFACE: // --------------------- Request for file surface ----------------------------------
                    _doFilesurface( &_r );
                    break;

                case SIO_EV_QUIT: // ------------------------- Request to exit ------------------------------------------
                    _r.ending = true;
                    break;

                default:
                    break;
            }

            /* Deal with possible timeout on sampling, or if this is a read-from-file that is finished */
            if ( ( !_r.numLines )  &&
                    (
                                ( _r.options->file && !stream ) ||
                                ( ( ( genericsTimestampmS() - lastHTime ) > HANG_TIME_MS ) &&
                                  ( _r.newTotalBytes - _r.oldTotalHangBytes == 0 ) &&
                                  ( _r.wp != _r.rp ) )
                    )
               )
            {
                if ( !_dumpBuffer( &_r ) )
                {
                    /* Dumping the buffer failed, so give up */
                    _r.ending = true;
                }
                else
                {
                    _r.held = true;
                    SIOheld( _r.sio, _r.held );
                }
            }

            /* Update the intervals */
            if ( ( genericsTimestampmS() - lastHTime ) > HANG_TIME_MS )
            {
                _r.oldTotalHangBytes = _r.newTotalBytes;
                lastHTime = genericsTimestampmS();
            }

            if ( ( genericsTimestampmS() - lastTTime ) > TICK_TIME_MS )
            {
                lastTTime = genericsTimestampmS();
            }

            if ( ( genericsTimestampmS() - lastTSTime ) > INTERVAL_TIME_MS )
            {
                _r.oldTotalIntervalBytes = _r.newTotalBytes - _r.oldTotalBytes;
                _r.oldTotalBytes = _r.newTotalBytes;
                lastTSTime = genericsTimestampmS();
            }
        }

        /* ----------------------------------------------------------------------------- */
        /* End of main loop ... we get here because something forced us out              */
        /* ----------------------------------------------------------------------------- */

        if ( stream )
        {
            stream->close( stream );
            free( stream );

            stream = NULL;
        }

        if ( _r.options->file )
        {
            /* Don't keep re-reading the file if it is a file! */
            _r.held = true;
        }

        if ( _r.options->fileTerminate )
        {
            _r.ending = true;
        }
    }

    symbolDelete( _r.s );
    return OK;
}

// ====================================================================================================<|MERGE_RESOLUTION|>--- conflicted
+++ resolved
@@ -998,11 +998,7 @@
     {
         symbolDelete( r->s );
 
-<<<<<<< HEAD
-        if ( !( r->s = symbolAcquire( r->options->elffile, true, true, true ) ) )
-=======
         if ( !( r->s = symbolAquire( r->options->elffile, true, true ) ) )
->>>>>>> 795c1c9d
         {
             genericsReport( V_ERROR, "Elf file or symbols in it not found" EOL );
             return false;
@@ -1274,11 +1270,7 @@
     }
 
     /* Check we've got _some_ symbols to start from */
-<<<<<<< HEAD
-    _r.s = symbolAcquire( _r.options->elffile, true, true, true );
-=======
     _r.s = symbolAquire( _r.options->elffile, true, true );
->>>>>>> 795c1c9d
 
     if ( !_r.s )
     {

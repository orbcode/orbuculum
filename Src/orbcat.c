--- conflicted
+++ resolved
@@ -50,11 +50,8 @@
 
     char *file;                                          /* File host connection */
     bool endTerminate;                                  /* Terminate when file/socket "ends" */
-<<<<<<< HEAD
+
 } options = {.forceITMSync = true, .tpiuChannel = 1, .port = NWCLIENT_SERVER_PORT, .server = "localhost"};
-=======
-} options = {.forceITMSync = true, .tpiuITMChannel = 1, .port = SERVER_PORT, .server = "localhost"};
->>>>>>> e06aa252
 
 struct
 {
@@ -338,7 +335,6 @@
 void _printHelp( char *progName )
 
 {
-<<<<<<< HEAD
     fprintf( stdout, "Usage: %s [options]" EOL, progName );
     fprintf( stdout, "      -c: <Number>,<Format> of channel to add into output stream (repeat per channel)" EOL );
     fprintf( stdout, "      -e: Terminate when the file/socket ends/is closed, or attempt to wait for more / reconnect" EOL );
@@ -348,18 +344,6 @@
     fprintf( stdout, "      -s: <Server>:<Port> to use" EOL );
     fprintf( stdout, "      -t <channel>: Use TPIU decoder on specified channel (normally 1)" EOL );
     fprintf( stdout, "      -v: <level> Verbose mode 0(errors)..3(debug)" EOL );
-=======
-    fprintf( stdout, "Usage: %s <htv> <-i channel> <-p port> <-s server>" EOL, progName );
-    fprintf( stdout, "       c: <Number>,<Format> of channel to add into output stream (repeat per channel)" EOL );
-    fprintf( stdout, "       e: Terminate when the file/socket ends/is closed, or attempt to wait for more / reconnect" EOL );
-    fprintf( stdout, "       f: <filename> Take input from specified file" EOL );
-    fprintf( stdout, "       h: This help" EOL );
-    fprintf( stdout, "       i: <channel> Set ITM Channel in TPIU decode (defaults to 1)" EOL );
-    fprintf( stdout, "       n: Enforce sync requirement for ITM (i.e. ITM needsd to issue syncs)" EOL );
-    fprintf( stdout, "       s: <Server>:<Port> to use" EOL );
-    fprintf( stdout, "       t: Use TPIU decoder" EOL );
-    fprintf( stdout, "       v: <level> Verbose mode 0(errors)..3(debug)" EOL );
->>>>>>> e06aa252
 }
 // ====================================================================================================
 int _processOptions( int argc, char *argv[] )
@@ -651,33 +635,6 @@
         exit( fileFeeder() );
     }
 
-    do {
-	    int rc = socketFeeder();
-	    // TODO - make logging of failures/reconnections "nicer" based on rc?
-	    (void)rc;
-	    // tradeoff to re-attach "promptly" vs CPU spinning and log spam
-	    usleep(100*1000);
-    } while (!options.endTerminate);
-}
-
-// ====================================================================================================
-int main( int argc, char *argv[] )
-
-{
-    if ( !_processOptions( argc, argv ) )
-    {
-        exit( -1 );
-    }
-
-    /* Reset the TPIU handler before we start */
-    TPIUDecoderInit( &_r.t );
-    ITMDecoderInit( &_r.i, options.forceITMSync );
-
-    if ( options.file )
-    {
-        exit( fileFeeder() );
-    }
-
     do
     {
         int rc = socketFeeder();
